<<<<<<< HEAD
import json

=======
from werkzeug.exceptions import Unauthorized

import pytest
>>>>>>> 80dd8ea1
from connexion.decorators.security import get_tokeninfo_url, verify_oauth
from mock import MagicMock


def test_get_tokeninfo_url(monkeypatch):
    env = {}
    monkeypatch.setattr('os.environ', env)
    logger = MagicMock()
    monkeypatch.setattr('connexion.decorators.security.logger', logger)
    security_def = {}
    assert get_tokeninfo_url(security_def) is None
    logger.warn.assert_not_called()
    env['TOKENINFO_URL'] = 'issue-146'
    assert get_tokeninfo_url(security_def) == 'issue-146'
    logger.warn.assert_not_called()
    logger.warn.reset_mock()
    security_def = {'x-tokenInfoUrl': 'bar'}
    assert get_tokeninfo_url(security_def) == 'bar'
    logger.warn.assert_not_called()


def test_verify_oauth_invalid_auth_header(monkeypatch):
    def func():
        pass

    wrapped_func = verify_oauth('https://example.org/tokeninfo', set(['admin']), func)

    request = MagicMock()
    app = MagicMock()
    monkeypatch.setattr('connexion.decorators.security.request', request)
    monkeypatch.setattr('flask.current_app', app)

<<<<<<< HEAD
    resp = wrapped_func()

    assert resp.status_code == 401
    payload = json.loads(resp.get_data())
    assert payload['title'] == 'Unauthorized'
    assert payload['detail'] == 'Invalid authorization header'
=======
    with pytest.raises(Unauthorized):
        wrapped_func()
>>>>>>> 80dd8ea1
<|MERGE_RESOLUTION|>--- conflicted
+++ resolved
@@ -1,11 +1,6 @@
-<<<<<<< HEAD
-import json
-
-=======
 from werkzeug.exceptions import Unauthorized
 
 import pytest
->>>>>>> 80dd8ea1
 from connexion.decorators.security import get_tokeninfo_url, verify_oauth
 from mock import MagicMock
 
@@ -38,14 +33,5 @@
     monkeypatch.setattr('connexion.decorators.security.request', request)
     monkeypatch.setattr('flask.current_app', app)
 
-<<<<<<< HEAD
-    resp = wrapped_func()
-
-    assert resp.status_code == 401
-    payload = json.loads(resp.get_data())
-    assert payload['title'] == 'Unauthorized'
-    assert payload['detail'] == 'Invalid authorization header'
-=======
     with pytest.raises(Unauthorized):
-        wrapped_func()
->>>>>>> 80dd8ea1
+        wrapped_func()