--- conflicted
+++ resolved
@@ -220,10 +220,9 @@
     return falsy
 
 
-<<<<<<< HEAD
 def test_formData_param(formData):
     return formData
-=======
+
+
 def test_bool_default_param(thruthiness):
-    return thruthiness
->>>>>>> 6a6144f5
+    return thruthiness